# 简介
这个工程是我学习开发ai应用的记录。计划包含大模型代理、RAG检索增强、代码生成等等。

我是一个心理学专业毕业自学编程的java服务端程序员，对算法、数据结构、离散数学这些专业的编程知识一窍不通。跌跌撞撞迎来了ai时代，不甘落后，打算学习一下ai应用的开发。现把我的学习过程记录在这个工程里。

# 风格
个人在开发过程中比较喜欢重复造轮子，在我的github和gitee中也可以体现这一点。本项目将延续这一开发风格。但算法等一些计算机专业的东西力不能及，会使用现成的组件。

# 约定
## 操作系统
```
ubuntu 24.04.1 LTS
```

## git工程目录
```
/data/case/lyramilk/aiaa
```
## 实际工程目录
```
/data/case/lyramilk/aiaa/aiaa
```
*在git项目中多加一级目录，是为了同步工程的时候可以针对干净的目录同步不会带着.git的大量碎文件。*
## 环境变量
```
export DEEPSEEK_APIKEY=<DeepseekAPI的key>
export PYTHONPATH=/data/case/lyramilk/aiaa/aiaa/include
```

## 目录结构
```
aiaa/dataset 用到的静态数据保存在这里。
aiaa/demo 源码
aiaa/include import目录
aiaa/static 静态资源
```

# 关于
<<<<<<< HEAD
<<<<<<< HEAD

=======
>>>>>>> 0d2e691a155b45b4080d895d252e984cdbbdfcfe
=======
>>>>>>> 0d2e691a
微信公众号
```
程序员 lyramilk
```<|MERGE_RESOLUTION|>--- conflicted
+++ resolved
@@ -36,14 +36,8 @@
 ```
 
 # 关于
-<<<<<<< HEAD
-<<<<<<< HEAD
-
-=======
->>>>>>> 0d2e691a155b45b4080d895d252e984cdbbdfcfe
-=======
->>>>>>> 0d2e691a
+x
 微信公众号
 ```
 程序员 lyramilk
-```+```
